<?xml version="1.0"?>
<!--
 Licensed to the Apache Software Foundation (ASF) under one or more
 contributor license agreements.  See the NOTICE file distributed with
 this work for additional information regarding copyright ownership.
 The ASF licenses this file to You under the Apache License, Version 2.0
 (the "License"); you may not use this file except in compliance with
 the License.  You may obtain a copy of the License at

     http://www.apache.org/licenses/LICENSE-2.0

 Unless required by applicable law or agreed to in writing, software
 distributed under the License is distributed on an "AS IS" BASIS,
 WITHOUT WARRANTIES OR CONDITIONS OF ANY KIND, either express or implied.
 See the License for the specific language governing permissions and
 limitations under the License.
-->
<project xmlns="http://maven.apache.org/POM/4.0.0" xmlns:xsi="http://www.w3.org/2001/XMLSchema-instance" xsi:schemaLocation="http://maven.apache.org/POM/4.0.0 http://maven.apache.org/xsd/maven-4.0.0.xsd">
  <modelVersion>4.0.0</modelVersion>
  <parent>
    <groupId>org.apache.drill.exec</groupId>
    <artifactId>exec-parent</artifactId>
    <version>1.11.0-SNAPSHOT</version>
  </parent>

  <artifactId>drill-jdbc-all</artifactId>
  <name>JDBC JAR with all dependencies</name>

  <dependencies>

    <dependency>
      <groupId>org.slf4j</groupId>
      <artifactId>slf4j-api</artifactId>
      <version>${dep.slf4j.version}</version>
    </dependency>

    <dependency>
      <groupId>org.apache.drill</groupId>
      <artifactId>drill-common</artifactId>
      <version>${project.version}</version>
      <exclusions>
        <exclusion>
          <artifactId>javassist</artifactId>
          <groupId>javassist</groupId>
        </exclusion>
      </exclusions>
    </dependency>

    <dependency>
      <groupId>org.apache.drill.exec</groupId>
      <artifactId>drill-java-exec</artifactId>
      <version>${project.version}</version>
      <exclusions>
        <exclusion>
          <groupId>log4j</groupId>
          <artifactId>log4j</artifactId>
        </exclusion>
        <exclusion>
          <groupId>org.javassist</groupId>
          <artifactId>javassist</artifactId>
        </exclusion>
        <exclusion>
          <groupId>org.apache.hbase</groupId>
          <artifactId>hbase</artifactId>
        </exclusion>
        <exclusion>
          <groupId>org.bouncycastle</groupId>
          <artifactId>bcpkix-jdk15on</artifactId>
        </exclusion>
        <exclusion>
          <groupId>org.bouncycastle</groupId>
          <artifactId>bcpkix-jdk15on</artifactId>
        </exclusion>
        <exclusion>
          <artifactId>jersey-container-jetty-servlet</artifactId>
          <groupId>org.glassfish.jersey.containers</groupId>
        </exclusion>
        <exclusion>
          <artifactId>jetty-server</artifactId>
          <groupId>org.eclipse.jetty</groupId>
        </exclusion>
        <exclusion>
          <groupId>org.apache.hadoop</groupId>
          <artifactId>hadoop-client</artifactId>
        </exclusion>
        <exclusion>
          <groupId>org.apache.avro</groupId>
          <artifactId>avro-mapred</artifactId>
        </exclusion>
        <exclusion>
          <artifactId>jersey-media-multipart</artifactId>
          <groupId>org.glassfish.jersey.media</groupId>
        </exclusion>
        <exclusion>
          <artifactId>jersey-mvc-freemarker</artifactId>
          <groupId>org.glassfish.jersey.ext</groupId>
        </exclusion>
        <exclusion>
          <artifactId>jetty-servlet</artifactId>
          <groupId>org.eclipse.jetty</groupId>
        </exclusion>
        <exclusion>
          <artifactId>parquet-hadoop</artifactId>
          <groupId>org.apache.parquet</groupId>
        </exclusion>
        <exclusion>
          <artifactId>parquet-column</artifactId>
          <groupId>org.apache.parquet</groupId>
        </exclusion>
        <exclusion>
          <artifactId>infinispan-core</artifactId>
          <groupId>org.infinispan</groupId>
        </exclusion>
        <exclusion>
          <artifactId>asm-util</artifactId>
          <groupId>org.ow2.asm</groupId>
        </exclusion>
        <exclusion>
          <artifactId>codemodel</artifactId>
          <groupId>com.sun.codemodel</groupId>
        </exclusion>
        <exclusion>
          <artifactId>asm-commons</artifactId>
          <groupId>org.ow2.asm</groupId>
        </exclusion>
        <exclusion>
          <artifactId>infinispan-tree</artifactId>
          <groupId>org.infinispan</groupId>
        </exclusion>
        <exclusion>
          <artifactId>jetty-util</artifactId>
          <groupId>org.mortbay.jetty</groupId>
        </exclusion>
        <exclusion>
          <artifactId>freemarker</artifactId>
          <groupId>org.freemarker</groupId>
        </exclusion>
        <exclusion>
          <artifactId>hazelcast</artifactId>
          <groupId>com.hazelcast</groupId>
        </exclusion>
        <exclusion>
	      <groupId>nl.basjes.parse.httpdlog</groupId>
	      <artifactId>httpdlog-parser</artifactId>
        </exclusion>
      </exclusions>
    </dependency>
    <dependency>
      <groupId>org.apache.drill.exec</groupId>
      <artifactId>drill-jdbc</artifactId>
      <version>${project.version}</version>
      <exclusions>
        <exclusion>
          <artifactId>drill-storage-hive-core</artifactId>
          <groupId>org.apache.drill.contrib.storage-hive</groupId>
        </exclusion>
        <exclusion>
          <artifactId>foodmart-data-json</artifactId>
          <groupId>net.hydromatic</groupId>
        </exclusion>
      </exclusions>
    </dependency>

    <!-- Test Dependencies -->
    <dependency>
      <groupId>org.apache.drill</groupId>
      <artifactId>drill-common</artifactId>
      <classifier>tests</classifier>
      <version>${project.version}</version>
      <scope>provided</scope>
    </dependency>
    <dependency>
      <groupId>org.apache.drill.exec</groupId>
      <artifactId>drill-java-exec</artifactId>
      <classifier>tests</classifier>
      <version>${project.version}</version>
      <scope>provided</scope>
    </dependency>

  </dependencies>

  <build>

    <resources>
      <resource>
        <directory>src/main/resources</directory>
        <filtering>true</filtering>
      </resource>
    </resources>

    <plugins>

      <plugin>
        <artifactId>maven-antrun-plugin</artifactId>
        <executions>
          <execution>
            <id>define-classpath</id>
            <phase>integration-test</phase>
            <goals>
              <goal>run</goal>
            </goals>
            <configuration>
              <exportAntProperties>true</exportAntProperties>
              <target>
                <property name="app.class.path" refid="maven.test.classpath" />
              </target>
            </configuration>
          </execution>
        </executions>
      </plugin>

      <plugin>
        <groupId>org.apache.maven.plugins</groupId>
        <artifactId>maven-failsafe-plugin</artifactId>
        <version>2.18.1</version>
        <executions>
          <execution>
            <goals>
              <goal>integration-test</goal>
              <goal>verify</goal>
            </goals>
          </execution>
        </executions>

        <configuration>
          <argLine>-Xms512m -Xmx3g -Ddrill.exec.http.enabled=false -Djava.net.preferIPv4Stack=true
            -Ddrill.exec.sys.store.provider.local.write=false
            -Dorg.apache.drill.exec.server.Drillbit.system_options="org.apache.drill.exec.compile.ClassTransformer.scalar_replacement=on"
            -XX:MaxPermSize=256M -XX:MaxDirectMemorySize=3072M
            -XX:+CMSClassUnloadingEnabled -ea</argLine>
          <additionalClasspathElements>
            <additionalClasspathElements>${settings.localRepository}/junit/junit/4.11/junit-4.11.jar</additionalClasspathElements>
            <additionalClasspathElements>${settings.localRepository}/org/hamcrest/hamcrest-core/1.3/hamcrest-core-1.3.jar</additionalClasspathElements>
            <additionalClasspathElements>${project.build.directory}/test-classes/</additionalClasspathElements>
          </additionalClasspathElements>
          <classpathDependencyExcludes>
            <classpathDependencyExcludes>*:*</classpathDependencyExcludes>
          </classpathDependencyExcludes>

          <systemPropertyVariables>
            <java.io.tmpdir>${project.build.directory}</java.io.tmpdir>
            <app.class.path>${app.class.path}</app.class.path>
            <project.version>${project.version}</project.version>
          </systemPropertyVariables>
        </configuration>
      </plugin>

      <plugin>
        <groupId>org.apache.maven.plugins</groupId>
        <artifactId>maven-shade-plugin</artifactId>
        <version>2.4.1</version>
        <executions>
          <execution>
            <phase>package</phase>
            <goals>
              <goal>shade</goal>
            </goals>
          </execution>
        </executions>
        <configuration>
          <shadedArtifactAttached>false</shadedArtifactAttached>
          <createDependencyReducedPom>true</createDependencyReducedPom>
          <!-- TODO DRILL-4336: try to move the dependencyReducedPom out of the default location (the module root).
               Putting it here caused the target directory to be run as a submodule (oddly
               only when trying to run the maven release goal) -->
          <!--dependencyReducedPomLocation>${project.build.directory}/dependency-reduced-pom.xml</dependencyReducedPomLocation-->
          <!-- TODO DRILL-4336: an attempt to fix the issue by moving the file elsewhere, had issues executing
               but may be able to be modified to to fix the issue-->
          <!--dependencyReducedPomLocation>${project.build.directory}/generated/shade/dependency-reduced-pom.xml</dependencyReducedPomLocation-->
          <minimizeJar>false</minimizeJar>

	  <!-- Exclude dependencies at artifact level. Format is "groupId:artifactId[[:type]:classifier]" -->
          <artifactSet>
            <includes>
              <include>*:*</include>
            </includes>
            <excludes>
              <exclude>com.dyuproject.protostuff:*</exclude>
              <exclude>org.apache.calcite:calcite-core</exclude>
              <exclude>org.apache.calcite:calcite-linq4j</exclude>
              <exclude>org.pentaho:*</exclude>
              <exclude>org.msgpack:*</exclude>
              <exclude>xerces:*</exclude>
              <exclude>xalan:*</exclude>
              <exclude>org.apache.avro:*</exclude>
              <exclude>org.mongodb:*</exclude>
              <exclude>com.googlecode.json-simple:*</exclude>
              <exclude>dom4j:*</exclude>
              <exclude>org.hibernate:*</exclude>
              <exclude>antlr:*</exclude>
              <exclude>org.ow2.asm:*</exclude>
              <exclude>com.univocity:*</exclude>
              <exclude>net.sf.jpam:*</exclude>
              <exclude>com.twitter:*</exclude>
              <exclude>org.apache.parquet:*</exclude>
              <exclude>javax.inject:*</exclude>
              <exclude>com.beust:*</exclude>
              <exclude>jline:*</exclude>
              <exclude>io.netty:netty:jar:3.7.0.Final</exclude>
              <exclude>org.xerial.snappy:*</exclude>
              <exclude>org.apache.avro:*</exclude>
              <exclude>org.tukaani:*</exclude>
              <exclude>org.apache.velocity:*</exclude>
              <exclude>net.hydromatic:linq4j</exclude>
              <exclude>org.mortbay.jetty:*</exclude>
              <exclude>org.slf4j:jul-to-slf4j</exclude>
              <exclude>org.slf4j:log4j-over-slf4j</exclude>
              <exclude>org.hamcrest:hamcrest-core</exclude>
              <exclude>org.mockito:mockito-core</exclude>
              <exclude>org.objenesis:objenesis</exclude>
              <exclude>org.eclipse.jetty:*</exclude>
<<<<<<< HEAD
              <exclude>org.apache.hadoop:*</exclude>
=======
>>>>>>> 9cf6faa7
              <exclude>javax.xml.bind:jaxb-api</exclude>
              <exclude>javax.xml.stream:stax-api</exclude>
              <exclude>javax.activation:activation</exclude>
              <exclude>commons-cli:commons-cli</exclude>
              <exclude>commons-io:commons-io</exclude>
              <exclude>commons-beanutils:commons-beanutils-core:jar:*</exclude>
              <exclude>commons-beanutils:commons-beanutils:jar:*</exclude>
            </excludes>
          </artifactSet>
          <relocations>
            <!-- Relocate Drill classes to minimize classloader hell. -->
            <relocation><pattern>org.apache.drill.exec.</pattern><shadedPattern>oadd.org.apache.drill.exec.</shadedPattern></relocation>
            <relocation><pattern>org.apache.drill.common.</pattern><shadedPattern>oadd.org.apache.drill.common.</shadedPattern></relocation>

            <!-- Move dependencies out of path -->
            <relocation><pattern>antlr.</pattern><shadedPattern>oadd.antlr.</shadedPattern></relocation>
            <relocation><pattern>antlr.</pattern><shadedPattern>oadd.antlr.</shadedPattern></relocation>
            <relocation><pattern>io.</pattern><shadedPattern>oadd.io.</shadedPattern></relocation>
            <relocation><pattern>javacc.</pattern><shadedPattern>oadd.javacc.</shadedPattern></relocation>
            <relocation><pattern>java_cup.</pattern><shadedPattern>oadd.java_cup.</shadedPattern></relocation>
            <relocation><pattern>javassist.</pattern><shadedPattern>oadd.javassist.</shadedPattern></relocation>
            <relocation><pattern>jline.</pattern><shadedPattern>oadd.jline.</shadedPattern></relocation>
            <relocation><pattern>license.</pattern><shadedPattern>oadd.license.</shadedPattern></relocation>
            <relocation><pattern>net.</pattern><shadedPattern>oadd.net.</shadedPattern></relocation>
            <relocation><pattern>parquet.</pattern><shadedPattern>oadd.parquet.</shadedPattern></relocation>
            <relocation><pattern>test.</pattern><shadedPattern>oadd.test.</shadedPattern></relocation>
            <relocation><pattern>trax.</pattern><shadedPattern>oadd.trax.</shadedPattern></relocation>
            <relocation><pattern>org.antlr.</pattern><shadedPattern>oadd.org.antlr.</shadedPattern></relocation>
            <relocation><pattern>org.codehaus.</pattern><shadedPattern>oadd.org.codehaus.</shadedPattern></relocation>
            <relocation><pattern>org.eigenbase.</pattern><shadedPattern>oadd.org.eigenbase.</shadedPattern></relocation>
            <relocation><pattern>org.hamcrest.</pattern><shadedPattern>oadd.org.hamcrest.</shadedPattern></relocation>
            <relocation><pattern>org.jboss.</pattern><shadedPattern>oadd.org.jboss.</shadedPattern></relocation>
            <relocation><pattern>org.joda.</pattern><shadedPattern>oadd.org.joda.</shadedPattern></relocation>
            <relocation><pattern>org.json.</pattern><shadedPattern>oadd.org.json.</shadedPattern></relocation>
            <relocation><pattern>org.mockito.</pattern><shadedPattern>oadd.org.mockito.</shadedPattern></relocation>
            <relocation><pattern>org.msgpack.</pattern><shadedPattern>oadd.org.msgpack.</shadedPattern></relocation>
            <relocation><pattern>org.objectweb.</pattern><shadedPattern>oadd.org.objectweb.</shadedPattern></relocation>
            <relocation><pattern>org.objensis.</pattern><shadedPattern>oadd.org.objensis.</shadedPattern></relocation>
            <relocation><pattern>org.pentaho.</pattern><shadedPattern>oadd.org.pentaho.</shadedPattern></relocation>
            <relocation><pattern>org.reflections.</pattern><shadedPattern>oadd.org.reflections.</shadedPattern></relocation>
            <relocation><pattern>org.tukaani.</pattern><shadedPattern>oadd.org.tukaani.</shadedPattern></relocation>
            <relocation><pattern>org.xerial.</pattern><shadedPattern>oadd.org.xerial.</shadedPattern></relocation>
            <relocation><pattern>com.beust.</pattern><shadedPattern>oadd.com.beust.</shadedPattern></relocation>
            <relocation><pattern>com.carrotsearch.</pattern><shadedPattern>oadd.com.carrotsearch.</shadedPattern></relocation>
            <relocation><pattern>com.codahale.</pattern><shadedPattern>oadd.com.codahale.</shadedPattern></relocation>
            <relocation><pattern>com.dyuproject.</pattern><shadedPattern>oadd.com.dyuproject.</shadedPattern></relocation>
            <relocation><pattern>com.fasterxml.</pattern><shadedPattern>oadd.com.fasterxml.</shadedPattern></relocation>
            <relocation><pattern>com.google.</pattern><shadedPattern>oadd.com.google.</shadedPattern></relocation>
            <relocation><pattern>com.thoughtworks.</pattern><shadedPattern>oadd.com.thoughtworks.</shadedPattern></relocation>
            <relocation><pattern>com.typesafe.</pattern><shadedPattern>oadd.com.typesafe.</shadedPattern></relocation>
            <relocation><pattern>com.univocity.</pattern><shadedPattern>oadd.com.univocity.</shadedPattern></relocation>
            <relocation><pattern>org.apache.avro.</pattern><shadedPattern>oadd.org.apache.avro.</shadedPattern></relocation>
            <relocation><pattern>org.apache.bcel.</pattern><shadedPattern>oadd.org.apache.bcel.</shadedPattern></relocation>
            <relocation><pattern>org.apache.calcite.</pattern><shadedPattern>oadd.org.apache.calcite.</shadedPattern></relocation>
            <relocation><pattern>org.apache.commons.</pattern><shadedPattern>oadd.org.apache.commons.</shadedPattern></relocation>
            <relocation><pattern>org.apache.curator.</pattern><shadedPattern>oadd.org.apache.curator.</shadedPattern></relocation>
            <relocation><pattern>org.apache.html.</pattern><shadedPattern>oadd.org.apache.html.</shadedPattern></relocation>
            <relocation><pattern>org.apache.jute.</pattern><shadedPattern>oadd.org.apache.jute.</shadedPattern></relocation>
            <relocation><pattern>org.apache.log4j.</pattern><shadedPattern>oadd.org.apache.log4j.</shadedPattern></relocation>
            <relocation><pattern>org.apache.regexp.</pattern><shadedPattern>oadd.org.apache.regexp.</shadedPattern></relocation>
            <relocation><pattern>org.apache.velocity.</pattern><shadedPattern>oadd.org.apache.velocity.</shadedPattern></relocation>
            <relocation><pattern>org.apache.wml.</pattern><shadedPattern>oadd.org.apache.wml.</shadedPattern></relocation>
            <relocation><pattern>org.apache.xalan.</pattern><shadedPattern>oadd.org.apache.xalan.</shadedPattern></relocation>
            <relocation><pattern>org.apache.xerces.</pattern><shadedPattern>oadd.org.apache.xerces.</shadedPattern></relocation>
            <relocation><pattern>org.apache.xml.</pattern><shadedPattern>oadd.org.apache.xml.</shadedPattern></relocation>
            <relocation><pattern>org.apache.xmlcommons.</pattern><shadedPattern>oadd.org.apache.xmlcommons.</shadedPattern></relocation>
            <relocation><pattern>org.apache.xpath.</pattern><shadedPattern>oadd.org.apache.xpath.</shadedPattern></relocation>
            <relocation><pattern>org.apache.zookeeper.</pattern><shadedPattern>oadd.org.apache.zookeeper.</shadedPattern></relocation>
            <relocation><pattern>org.apache.hadoop.</pattern><shadedPattern>oadd.org.apache.hadoop.</shadedPattern></relocation>
          </relocations>
          <transformers>
            <transformer implementation="org.apache.maven.plugins.shade.resource.AppendingTransformer">
              <resource>drill-module.conf</resource>
            </transformer>
          </transformers>

         <!-- Remove the particular directory or class level dependency from final jar -->
         <filters>
           <filter>
             <artifact>*:*</artifact>
             <excludes>
               <exclude>**/logback.xml</exclude>
               <exclude>**/LICENSE.txt</exclude>
               <exclude>**/*.java</exclude>
               <exclude>META-INF/ASL2.0</exclude>
               <exclude>META-INF/NOTICE.txt</exclude>
               <exclude>META-INF/drill-module-scan/**</exclude>
               <exclude>META-INF/jboss-beans.xml</exclude>
               <exclude>META-INF/license/**</exclude>
               <exclude>META-INF/maven/**</exclude>
               <exclude>META-INF/native/**</exclude>
               <exclude>META-INF/services/com.fasterxml.*</exclude>
               <exclude>META-INF/services/javax.ws.*</exclude>
               <exclude>META-INF/**/*.properties</exclude>
               <exclude>**/org.codehaus.commons.compiler.properties</exclude>
               <exclude>**/*.SF</exclude>
               <exclude>**/*.RSA</exclude>
               <exclude>**/*.DSA</exclude>
               <exclude>javax/*</exclude>
               <exclude>javax/activation/**</exclude>
               <exclude>javax/annotation-api/**</exclude>
               <exclude>javax/inject/**</exclude>
               <exclude>javax/servlet-api/**</exclude>
               <exclude>javax/json/**</exclude>
               <exclude>javax/ws/**</exclude>
               <exclude>rest/**</exclude>
               <exclude>*.tokens</exclude>
               <exclude>codegen/**</exclude>
               <exclude>bootstrap-storage-plugins.json</exclude>
               <exclude>org/apache/parquet</exclude>
               <exclude>com/google/common/math</exclude>
               <exclude>com/google/common/net</exclude>
               <exclude>com/google/common/primitives</exclude>
               <exclude>com/google/common/reflect</exclude>
               <exclude>com/google/common/util</exclude>
               <exclude>com/google/common/cache</exclude>
               <exclude>com/google/common/collect/Tree*</exclude>
               <exclude>com/google/common/collect/Standard*</exclude>
               <exclude>org/apache/drill/exec/expr/annotations/**</exclude>
               <exclude>org/apache/drill/exec/expr/fn/**</exclude>
               <exclude>org/apache/drill/exec/proto/beans/**</exclude>
               <exclude>org/apache/drill/exec/compile/**</exclude>
               <exclude>org/apache/drill/exec/planner/**</exclude>
               <exclude>org/apache/drill/exec/physical/**</exclude>
               <exclude>org/apache/drill/exec/store/**</exclude>
               <exclude>org/apache/drill/exec/server/rest/**</exclude>
               <exclude>org/apache/drill/exec/rpc/data/**</exclude>
               <exclude>org/apache/drill/exec/rpc/control/**</exclude>
               <exclude>org/apache/drill/exec/work/**</exclude>
               <exclude>org/apache/hadoop/crypto/**</exclude>
               <exclude>org/apache/hadoop/ha/**</exclude>
               <exclude>org/apache/hadoop/http/**</exclude>
               <exclude>org/apache/hadoop/ipc/**</exclude>
               <exclude>org/apache/hadoop/jmx/**</exclude>
               <exclude>org/apache/hadoop/log/**</exclude>
               <exclude>org/apache/hadoop/metrics/**</exclude>
               <exclude>org/apache/hadoop/net/**</exclude>
               <exclude>org/apache/hadoop/record/**</exclude>
               <exclude>org/apache/hadoop/service/**</exclude>
               <exclude>org/apache/hadoop/tracing/**</exclude>
               <exclude>org/apache/hadoop/tools/**</exclude>
               <exclude>org/apache/hadoop/yarn/**</exclude>
               <exclude>org/apache/commons/pool2/**</exclude>
               <exclude>org/apache/http/**</exclude>
               <exclude>org/apache/directory/**</exclude>
               <exclude>com/jcraft/**</exclude>
               <exclude>**/mapr/**</exclude>
               <exclude>org/yaml/**</exclude>
               <exclude>hello/**</exclude>
               <exclude>webapps/**</exclude>
             </excludes>
           </filter>
         </filters>
        </configuration>
      </plugin>

      <plugin>
        <groupId>org.apache.maven.plugins</groupId>
        <artifactId>maven-enforcer-plugin</artifactId>
        <executions>
          <execution>
            <id>enforce-jdbc-jar-compactness</id>
            <goals>
              <goal>enforce</goal>
            </goals>
            <phase>verify</phase>
            <configuration>
              <rules>
                <requireFilesSize>
                  <message>

                  The file drill-jdbc-all-${project.version}.jar is outside the expected size range.

                  This is likely due to you adding new dependencies to a java-exec and not updating the excludes in this module. This is important as it minimizes the size of the dependency of Drill application users.

                  </message>
                  <maxsize>29000000</maxsize>
                  <minsize>15000000</minsize>
                  <files>
                   <file>${project.build.directory}/drill-jdbc-all-${project.version}.jar</file>
                  </files>
                </requireFilesSize>
              </rules>
              <fail>true</fail>
            </configuration>
          </execution>
        </executions>
      </plugin>

    </plugins>
  </build>

  <pluginRepositories>
    <pluginRepository>
      <id>onejar-maven-plugin.googlecode.com</id>
      <url>http://onejar-maven-plugin.googlecode.com/svn/mavenrepo</url>
    </pluginRepository>
    <pluginRepository>
      <id>scala-tools.org</id>
      <name>Scala-tools Maven2 Repository</name>
      <url>http://scala-tools.org/repo-releases</url>
      <snapshots>
        <enabled>true</enabled>
      </snapshots>
    </pluginRepository>
  </pluginRepositories>

  <profiles>
    <profile>
      <id>default</id>
      <activation>
        <activeByDefault>true</activeByDefault>
      </activation>
      <properties>
        <package.namespace.prefix>oadd.</package.namespace.prefix>
      </properties>
    </profile>
      <profile>
        <id>mapr</id>
        <properties>
          <package.namespace.prefix></package.namespace.prefix>
        </properties>

        <build>
          <plugins>
            <plugin>
              <groupId>org.apache.maven.plugins</groupId>
              <artifactId>maven-enforcer-plugin</artifactId>
              <executions>
                <execution>
                  <id>enforce-jdbc-jar-compactness</id>
                  <goals>
                    <goal>enforce</goal>
                  </goals>
                  <phase>verify</phase>
                  <configuration>
                    <rules>
                      <requireFilesSize>
                        <message>

                          The file drill-jdbc-all-${project.version}.jar is outside the expected size range.

                          This is likely due to you adding new dependencies to a java-exec and not updating the excludes in this module. This is important as it minimizes the size of the dependency of Drill application users.

                        </message>
                        <maxsize>29000000</maxsize>
                        <minsize>15000000</minsize>
                        <files>
                          <file>${project.build.directory}/drill-jdbc-all-${project.version}.jar</file>
                        </files>
                      </requireFilesSize>
                    </rules>
                    <fail>true</fail>
                  </configuration>
                </execution>
              </executions>
            </plugin>

            <plugin>
              <groupId>org.apache.maven.plugins</groupId>
              <artifactId>maven-shade-plugin</artifactId>
              <version>2.4.1</version>
              <executions>
                <execution>
                  <phase>package</phase>
                  <goals>
                    <goal>shade</goal>
                  </goals>
                </execution>
              </executions>
              <configuration>
                <shadedArtifactAttached>false</shadedArtifactAttached>
                <createDependencyReducedPom>true</createDependencyReducedPom>
                <!-- TODO DRILL-4336: try to move the dependencyReducedPom out of the default location (the module root).
                     Putting it here caused the target directory to be run as a submodule (oddly
                     only when trying to run the maven release goal) -->
                <!--dependencyReducedPomLocation>${project.build.directory}/dependency-reduced-pom.xml</dependencyReducedPomLocation-->
                <!-- TODO DRILL-4336: an attempt to fix the issue by moving the file elsewhere, had issues executing
                     but may be able to be modified to to fix the issue-->
                <!--dependencyReducedPomLocation>${project.build.directory}/generated/shade/dependency-reduced-pom.xml</dependencyReducedPomLocation-->
                <minimizeJar>false</minimizeJar>

                <!-- Exclude dependencies at artifact level. Format is "groupId:artifactId[[:type]:classifier]" -->
                <artifactSet>
                  <includes>
                    <include>*:*</include>
                  </includes>
                  <excludes>
                    <exclude>org.slf4j:jcl-over-slf4j</exclude>
                    <exclude>com.dyuproject.protostuff:*</exclude>
                    <exclude>org.apache.calcite:calcite-core</exclude>
                    <exclude>org.apache.calcite:calcite-linq4j</exclude>
                    <exclude>org.pentaho:*</exclude>
                    <exclude>org.msgpack:*</exclude>
                    <exclude>xerces:*</exclude>
                    <exclude>xalan:*</exclude>
                    <exclude>org.apache.avro:*</exclude>
                    <exclude>org.mongodb:*</exclude>
                    <exclude>com.googlecode.json-simple:*</exclude>
                    <exclude>dom4j:*</exclude>
                    <exclude>org.hibernate:*</exclude>
                    <exclude>antlr:*</exclude>
                    <exclude>org.ow2.asm:*</exclude>
                    <exclude>com.univocity:*</exclude>
                    <exclude>net.sf.jpam:*</exclude>
                    <exclude>com.twitter:*</exclude>
                    <exclude>org.apache.parquet:*</exclude>
                    <exclude>javax.inject:*</exclude>
                    <exclude>com.beust:*</exclude>
                    <exclude>jline:*</exclude>
                    <exclude>io.netty:netty:jar:3.7.0.Final</exclude>
                    <exclude>org.xerial.snappy:*</exclude>
                    <exclude>org.apache.avro:*</exclude>
                    <exclude>org.tukaani:*</exclude>
                    <exclude>org.apache.velocity:*</exclude>
                    <exclude>net.hydromatic:linq4j</exclude>
                    <exclude>org.codehaus.janino:*</exclude>
                    <exclude>org.mortbay.jetty:*</exclude>
                    <exclude>org.slf4j:jul-to-slf4j</exclude>
                    <exclude>org.slf4j:log4j-over-slf4j</exclude>
                    <exclude>org.hamcrest:hamcrest-core</exclude>
                    <exclude>org.mockito:mockito-core</exclude>
                    <exclude>org.objenesis:objenesis</exclude>
                    <exclude>org.eclipse.jetty:*</exclude>
                    <exclude>org.apache.hadoop:*</exclude>
                    <exclude>javax.xml.bind:jaxb-api</exclude>
                    <exclude>javax.xml.stream:stax-api</exclude>
                    <exclude>javax.activation:activation</exclude>
                    <exclude>commons-cli:commons-cli</exclude>
                    <exclude>commons-io:commons-io</exclude>
                    <exclude>commons-beanutils:commons-beanutils-core:jar:*</exclude>
                    <exclude>commons-beanutils:commons-beanutils:jar:*</exclude>
                  </excludes>
                </artifactSet>
                <relocations>
                  <!-- Relocate Drill classes to minimize classloader hell. -->
                  <relocation><pattern>org.apache.drill.exec.</pattern><shadedPattern>oadd.org.apache.drill.exec.</shadedPattern></relocation>
                  <relocation><pattern>org.apache.drill.common.</pattern><shadedPattern>oadd.org.apache.drill.common.</shadedPattern></relocation>

                  <!-- Move dependencies out of path -->
                  <relocation><pattern>antlr.</pattern><shadedPattern>oadd.antlr.</shadedPattern></relocation>
                  <relocation><pattern>antlr.</pattern><shadedPattern>oadd.antlr.</shadedPattern></relocation>
                  <relocation><pattern>io.</pattern><shadedPattern>oadd.io.</shadedPattern></relocation>
                  <relocation><pattern>javacc.</pattern><shadedPattern>oadd.javacc.</shadedPattern></relocation>
                  <relocation><pattern>java_cup.</pattern><shadedPattern>oadd.java_cup.</shadedPattern></relocation>
                  <relocation><pattern>javassist.</pattern><shadedPattern>oadd.javassist.</shadedPattern></relocation>
                  <relocation><pattern>jline.</pattern><shadedPattern>oadd.jline.</shadedPattern></relocation>
                  <relocation><pattern>license.</pattern><shadedPattern>oadd.license.</shadedPattern></relocation>
                  <relocation><pattern>net.</pattern><shadedPattern>oadd.net.</shadedPattern></relocation>
                  <relocation><pattern>parquet.</pattern><shadedPattern>oadd.parquet.</shadedPattern></relocation>
                  <relocation><pattern>test.</pattern><shadedPattern>oadd.test.</shadedPattern></relocation>
                  <relocation><pattern>trax.</pattern><shadedPattern>oadd.trax.</shadedPattern></relocation>
                  <relocation><pattern>org.antlr.</pattern><shadedPattern>oadd.org.antlr.</shadedPattern></relocation>
                  <relocation><pattern>org.codehaus.</pattern><shadedPattern>oadd.org.codehaus.</shadedPattern></relocation>
                  <relocation><pattern>org.eigenbase.</pattern><shadedPattern>oadd.org.eigenbase.</shadedPattern></relocation>
                  <relocation><pattern>org.hamcrest.</pattern><shadedPattern>oadd.org.hamcrest.</shadedPattern></relocation>
                  <relocation><pattern>org.jboss.</pattern><shadedPattern>oadd.org.jboss.</shadedPattern></relocation>
                  <relocation><pattern>org.joda.</pattern><shadedPattern>oadd.org.joda.</shadedPattern></relocation>
                  <relocation><pattern>org.json.</pattern><shadedPattern>oadd.org.json.</shadedPattern></relocation>
                  <relocation><pattern>org.mockito.</pattern><shadedPattern>oadd.org.mockito.</shadedPattern></relocation>
                  <relocation><pattern>org.msgpack.</pattern><shadedPattern>oadd.org.msgpack.</shadedPattern></relocation>
                  <relocation><pattern>org.objectweb.</pattern><shadedPattern>oadd.org.objectweb.</shadedPattern></relocation>
                  <relocation><pattern>org.objensis.</pattern><shadedPattern>oadd.org.objensis.</shadedPattern></relocation>
                  <relocation><pattern>org.pentaho.</pattern><shadedPattern>oadd.org.pentaho.</shadedPattern></relocation>
                  <relocation><pattern>org.reflections.</pattern><shadedPattern>oadd.org.reflections.</shadedPattern></relocation>
                  <relocation><pattern>org.tukaani.</pattern><shadedPattern>oadd.org.tukaani.</shadedPattern></relocation>
                  <relocation><pattern>org.xerial.</pattern><shadedPattern>oadd.org.xerial.</shadedPattern></relocation>
                  <relocation><pattern>com.beust.</pattern><shadedPattern>oadd.com.beust.</shadedPattern></relocation>
                  <relocation><pattern>com.carrotsearch.</pattern><shadedPattern>oadd.com.carrotsearch.</shadedPattern></relocation>
                  <relocation><pattern>com.codahale.</pattern><shadedPattern>oadd.com.codahale.</shadedPattern></relocation>
                  <relocation><pattern>com.dyuproject.</pattern><shadedPattern>oadd.com.dyuproject.</shadedPattern></relocation>
                  <relocation><pattern>com.fasterxml.</pattern><shadedPattern>oadd.com.fasterxml.</shadedPattern></relocation>
                  <relocation><pattern>com.google.</pattern><shadedPattern>oadd.com.google.</shadedPattern></relocation>
                  <relocation><pattern>com.thoughtworks.</pattern><shadedPattern>oadd.com.thoughtworks.</shadedPattern></relocation>
                  <relocation><pattern>com.typesafe.</pattern><shadedPattern>oadd.com.typesafe.</shadedPattern></relocation>
                  <relocation><pattern>com.univocity.</pattern><shadedPattern>oadd.com.univocity.</shadedPattern></relocation>
                  <relocation><pattern>org.apache.avro.</pattern><shadedPattern>oadd.org.apache.avro.</shadedPattern></relocation>
                  <relocation><pattern>org.apache.bcel.</pattern><shadedPattern>oadd.org.apache.bcel.</shadedPattern></relocation>
                  <relocation><pattern>org.apache.calcite.</pattern><shadedPattern>oadd.org.apache.calcite.</shadedPattern></relocation>
                  <relocation><pattern>org.apache.commons.</pattern><shadedPattern>oadd.org.apache.commons.</shadedPattern></relocation>
                  <relocation><pattern>org.apache.curator.</pattern><shadedPattern>oadd.org.apache.curator.</shadedPattern></relocation>
                  <relocation><pattern>org.apache.html.</pattern><shadedPattern>oadd.org.apache.html.</shadedPattern></relocation>
                  <relocation><pattern>org.apache.jute.</pattern><shadedPattern>oadd.org.apache.jute.</shadedPattern></relocation>
                  <relocation><pattern>org.apache.log4j.</pattern><shadedPattern>oadd.org.apache.log4j.</shadedPattern></relocation>
                  <relocation><pattern>org.apache.regexp.</pattern><shadedPattern>oadd.org.apache.regexp.</shadedPattern></relocation>
                  <relocation><pattern>org.apache.velocity.</pattern><shadedPattern>oadd.org.apache.velocity.</shadedPattern></relocation>
                  <relocation><pattern>org.apache.wml.</pattern><shadedPattern>oadd.org.apache.wml.</shadedPattern></relocation>
                  <relocation><pattern>org.apache.xalan.</pattern><shadedPattern>oadd.org.apache.xalan.</shadedPattern></relocation>
                  <relocation><pattern>org.apache.xerces.</pattern><shadedPattern>oadd.org.apache.xerces.</shadedPattern></relocation>
                  <relocation><pattern>org.apache.xml.</pattern><shadedPattern>oadd.org.apache.xml.</shadedPattern></relocation>
                  <relocation><pattern>org.apache.xmlcommons.</pattern><shadedPattern>oadd.org.apache.xmlcommons.</shadedPattern></relocation>
                  <relocation><pattern>org.apache.xpath.</pattern><shadedPattern>oadd.org.apache.xpath.</shadedPattern></relocation>
                  <relocation><pattern>org.apache.zookeeper.</pattern><shadedPattern>oadd.org.apache.zookeeper.</shadedPattern></relocation>
                </relocations>
                <transformers>
                  <transformer implementation="org.apache.maven.plugins.shade.resource.AppendingTransformer">
                    <resource>drill-module.conf</resource>
                  </transformer>
                </transformers>

                <!-- Remove the particular directory or class level dependency from final jar -->
                <filters>
                  <filter>
                    <artifact>*:*</artifact>
                    <excludes>
                      <exclude>**/logback.xml</exclude>
                      <exclude>**/LICENSE.txt</exclude>
                      <exclude>**/*.java</exclude>
                      <exclude>META-INF/ASL2.0</exclude>
                      <exclude>META-INF/NOTICE.txt</exclude>
                      <exclude>META-INF/drill-module-scan/**</exclude>
                      <exclude>META-INF/jboss-beans.xml</exclude>
                      <exclude>META-INF/license/**</exclude>
                      <exclude>META-INF/maven/**</exclude>
                      <exclude>META-INF/native/**</exclude>
                      <exclude>META-INF/services/com.fasterxml.*</exclude>
                      <exclude>META-INF/services/javax.ws.*</exclude>
                      <exclude>META-INF/**/*.properties</exclude>
                      <exclude>**/org.codehaus.commons.compiler.properties</exclude>
                      <exclude>**/*.SF</exclude>
                      <exclude>**/*.RSA</exclude>
                      <exclude>**/*.DSA</exclude>
                      <exclude>javax/*</exclude>
                      <exclude>javax/activation/**</exclude>
                      <exclude>javax/annotation-api/**</exclude>
                      <exclude>javax/inject/**</exclude>
                      <exclude>javax/servlet-api/**</exclude>
                      <exclude>javax/json/**</exclude>
                      <exclude>javax/ws/**</exclude>
                      <exclude>rest/**</exclude>
                      <exclude>*.tokens</exclude>
                      <exclude>codegen/**</exclude>
                      <exclude>bootstrap-storage-plugins.json</exclude>
                      <exclude>org/apache/parquet</exclude>
                      <exclude>com/google/common/math</exclude>
                      <exclude>com/google/common/net</exclude>
                      <exclude>com/google/common/primitives</exclude>
                      <exclude>com/google/common/reflect</exclude>
                      <exclude>com/google/common/util</exclude>
                      <exclude>com/google/common/cache</exclude>
                      <exclude>com/google/common/collect/Tree*</exclude>
                      <exclude>com/google/common/collect/Standard*</exclude>
                      <exclude>org/apache/drill/exec/expr/annotations/**</exclude>
                      <exclude>org/apache/drill/exec/expr/fn/**</exclude>
                      <exclude>org/apache/drill/exec/proto/beans/**</exclude>
                      <exclude>org/apache/drill/exec/compile/**</exclude>
                      <exclude>org/apache/drill/exec/planner/**</exclude>
                      <exclude>org/apache/drill/exec/physical/**</exclude>
                      <exclude>org/apache/drill/exec/store/**</exclude>
                      <exclude>org/apache/drill/exec/server/rest/**</exclude>
                      <exclude>org/apache/drill/exec/rpc/data/**</exclude>
                      <exclude>org/apache/drill/exec/rpc/control/**</exclude>
                      <exclude>org/apache/drill/exec/work/**</exclude>
                      <exclude>org/apache/hadoop/**</exclude>
                      <exclude>org/apache/commons/pool2/**</exclude>
                      <exclude>org/apache/http/**</exclude>
                      <exclude>org/apache/directory/**</exclude>
                      <exclude>com/jcraft/**</exclude>
                      <exclude>**/mapr/**</exclude>
                      <exclude>org/yaml/**</exclude>
                      <exclude>hello/**</exclude>
                      <exclude>webapps/**</exclude>
                    </excludes>
                  </filter>
                </filters>
              </configuration>
            </plugin>
          </plugins>

        </build>
      </profile>
    <profile>
      <id>apache-release</id>
      <build>
        <plugins>
          <plugin>
            <groupId>org.apache.maven.plugins</groupId>
            <artifactId>maven-javadoc-plugin</artifactId>
            <executions>
              <execution>
                <id>attach-javadocs</id>
                <goals>
                  <goal>aggregate-jar</goal>
                </goals>
                <inherited>false</inherited>
                <configuration>
                  <includeDependencySources>true</includeDependencySources>
                  <dependencySourceIncludes>
                    <dependencySourceInclude>org.apache.drill.exec:drill-jdbc</dependencySourceInclude>
                  </dependencySourceIncludes>
                  <!-- Include only the published interface in the Javadoc-
                       generated documentation.  Unfortunately, the plugin does
                       not support inclusion patterns and hence we have to rely
                       on an exclusion pattern. -->
                  <excludePackageNames>org.apache.drill.jdbc.impl</excludePackageNames>

                  <!-- windowtitle: common part of window titles (goes in
                       parentheses at end of window title, after in-page title
                       (e.g., package name)) -->
                  <windowtitle>
                    Apache Drill JDBC Driver v. ${project.version}
                  </windowtitle>

                  <!-- header, footer:  small text at right edge of
                       top, bottom Overview/Package/etc. menu bars -->
                  <header>Apache Drill JDBC Driver v. ${project.version}</header>
                  <footer>Apache Drill JDBC Driver v. ${project.version}</footer>

                  <!-- doctitle:  in-page title for overview page  -->
                  <doctitle>
                    Apache Drill JDBC Driver version ${project.version}
                  </doctitle>
                  <groups>
                    <group>
                      <title>Drill JDBC Driver</title>
                      <packages>org.apache.drill.jdbc</packages>
                    </group>
                    <group>
                      <title>Tracing Proxy JDBC Driver</title>
                      <packages>org.apache.drill.jdbc.proxy</packages>
                    </group>
                  </groups>

                </configuration>
              </execution>
            </executions>
          </plugin>
        </plugins>
      </build>
    </profile>
  </profiles>

</project><|MERGE_RESOLUTION|>--- conflicted
+++ resolved
@@ -309,10 +309,6 @@
               <exclude>org.mockito:mockito-core</exclude>
               <exclude>org.objenesis:objenesis</exclude>
               <exclude>org.eclipse.jetty:*</exclude>
-<<<<<<< HEAD
-              <exclude>org.apache.hadoop:*</exclude>
-=======
->>>>>>> 9cf6faa7
               <exclude>javax.xml.bind:jaxb-api</exclude>
               <exclude>javax.xml.stream:stax-api</exclude>
               <exclude>javax.activation:activation</exclude>
