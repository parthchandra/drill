--- conflicted
+++ resolved
@@ -59,12 +59,10 @@
 
   @Override
   public UserGroupInformation createAndLoginUser(Map<String, ?> properties) throws IOException {
-<<<<<<< HEAD
-    final Configuration conf = new Configuration();
+
+    final Configuration conf = new SecurityConfiguration();
     conf.set("hadoop.login", "simple");
-=======
-    final Configuration conf = new SecurityConfiguration();
->>>>>>> 9cf6faa7
+
     UserGroupInformation.setConfiguration(conf);
     try {
       return UserGroupInformation.getCurrentUser();
