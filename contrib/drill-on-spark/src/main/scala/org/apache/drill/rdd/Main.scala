package org.apache.drill.rdd

import org.apache.drill.rdd.DrillConversions._
import org.apache.drill.rdd.complex.{CNull, CObject}
import org.apache.spark.{SparkConf, SparkContext}


object Main extends App {
  val conf = new SparkConf().setAppName("DrillSql").setMaster("local")
  val sc = new SparkContext(conf)


  def queryJSON(): Unit = {
    val sql = "SELECT * FROM dfs.`tmp`.`a.json`"
    val recordsRDD = sc.drillRDD(sql)

    // records.foreach(println)``
    val collectedRecords = recordsRDD.collect()
<<<<<<< HEAD
    recordsRDD.foreach(r=>println(r.z.a.y))
=======
    collectedRecords.foreach(r=>println(r.z.a))
>>>>>>> 2d24aab8
    // println(s"total records found: $count")
  }

  def queryRDD(): Unit = {
    // iterate from 10 to 30 in 10 spark partitions
    val mobile = sc.parallelize(10 until 30, 10)
    val few = mobile.zipWithIndex.map { case (r, i) =>
      CObject(("index", i), ("number", r))
    }

    sc.registerAsTable("simple", few)
    val sql2 = "SELECT * FROM spark.simple t where t.index > 2 and t.index < 6 and number > 13"
    val result = sc.drillRDD(sql2)

    result.foreach { r =>
      val (index, number, value) = (r.index, r.number, r.value)
      println(s"$index -> $number :: $value")
    }
    val count = result.count
    println(s"total records found: $count")
    sc.stop()
  }

  queryJSON
}


<|MERGE_RESOLUTION|>--- conflicted
+++ resolved
@@ -16,11 +16,11 @@
 
     // records.foreach(println)``
     val collectedRecords = recordsRDD.collect()
-<<<<<<< HEAD
+
     recordsRDD.foreach(r=>println(r.z.a.y))
-=======
+
     collectedRecords.foreach(r=>println(r.z.a))
->>>>>>> 2d24aab8
+
     // println(s"total records found: $count")
   }
 
