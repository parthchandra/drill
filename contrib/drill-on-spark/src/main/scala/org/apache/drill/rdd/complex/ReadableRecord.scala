--- conflicted
+++ resolved
@@ -1,11 +1,9 @@
 package org.apache.drill.rdd.complex
 
 import java.io.{ObjectOutput, ObjectInput, Externalizable}
-<<<<<<< HEAD
-import java.util.HashMap
-=======
+
 import java.util.{HashMap, Map}
->>>>>>> 2d24aab8
+
 
 import com.fasterxml.jackson.databind.ObjectMapper
 import org.apache.drill.exec.vector.complex.impl.NullReader
@@ -18,9 +16,9 @@
 
 
 trait ReadableRecord extends Dynamic {
-  def selectDynamic(name: String):ReadableRecord = child(name)
-  def \(name: String):ReadableRecord = child(name)
-  def child(name: String):ReadableRecord
+  def selectDynamic(name:String):ReadableRecord = child(name)
+  def \(name:String):ReadableRecord = child(name)
+  def child(name:String):ReadableRecord
   def value():Option[Any]
   def apply(i: Int):Any
 
@@ -31,9 +29,9 @@
 }
 
 trait Backend {
-  def child(name: String): Backend
+  def child(name:String): Backend
   def readObject():Any
-  def readObject(index: Int):Any
+  def readObject(index:Int):Any
 }
 
 object Backend {
@@ -42,20 +40,6 @@
   }
 }
 
-<<<<<<< HEAD
-class FieldReaderBackend(reader: FieldReader, row: Int) extends Backend {
-  override def child(name: String): Backend = {
-    try {
-      var nextReader = reader.reader(name)
-      if (nextReader != NullReader.INSTANCE)
-        new FieldReaderBackend(nextReader, row)
-      else
-        null
-    } catch {
-      case e: Exception => null
-    }
-  }
-=======
 object ObjectType {
   def getTypeTag[T: ru.TypeTag](obj: T) = ru.typeTag[T]
 }
@@ -82,7 +66,6 @@
     }
   }
 
->>>>>>> 2d24aab8
   override def readObject(): Any = {
     reader.setPosition(row)
     reader.readObject()
@@ -94,49 +77,6 @@
   }
 }
 
-<<<<<<< HEAD
-class MapReaderBackend(private var map: HashMap[String, Object]) extends Backend {
-  override def child(name: String): Backend = {
-    if (map == null)
-      null
-    else {
-      try {
-        // Try to change map[Key] object to another HashMap.
-        // If failed it would mean map[Key] is not a map and has a scalar/literal value.
-        var childMap = map.get(name).asInstanceOf[HashMap[String, Object]]
-        if (childMap == null) {
-          null
-        } else {
-          new MapReaderBackend(childMap)
-        }
-      } catch {
-        // TODO: put the right exception type to catch.
-        case e: Exception => new ScalarBackend(map.get(name))
-      }
-    }
-  }
-
-  override def readObject(): HashMap[String , Object] = {
-    // Returns the map.
-    map
-  }
-
-  // TODO
-  override def readObject(index: Int): Any = {
-    // Pass.
-    // Return the value of the ith key of the map.
-  }
-}
-
-class ScalarBackend(private var scalar: Any) extends Backend {
-  // TODO
-  override def child(name: String): Backend = {
-    null.asInstanceOf[ScalarBackend]
-  }
-  override def readObject(): Any = {
-    // TODO: Should return a better string representation here?
-    scalar
-=======
 class MapReaderBackend(map: Map[String, Object]) extends Backend {
   override def child(name: String): Backend = {
     var childMap = map.get(name)
@@ -147,12 +87,11 @@
         else {
           new MapReaderBackend(childMap.asInstanceOf[HashMap[String, Object]])
         }
+
     } else {
         NullReaderBackend
     }
   }
-
-
 
   override def readObject(): Map[String , Object] = {
     // Returns the map.
@@ -199,59 +138,8 @@
       case null => None
       case v: Any => Some(v)
     }
->>>>>>> 2d24aab8
-  }
-  // TODO
-  override def readObject(index: Int) = {
-    // If scalar is a list or tuple, return the ith item.
-    // Pass
-  }
-}
-
-<<<<<<< HEAD
-// TODO: add a error reporting string var to return to the application.
-class DrillReadableRecord() extends Externalizable with ReadableRecord {
-  val logger = LoggerFactory.getLogger(getClass)
-  private var recordReader = null.asInstanceOf[Backend]
-  private var jsonstr : String = ""
-  def this(backend: Backend) = {
-    this()
-    recordReader = backend
-    jsonstr =  this.toString
-  }
-  // Should return a DrillReadableRecord here instead of readObject.
-  override def apply(index: Int) = recordReader.readObject(index)
-
-  override def child(name: String) = {
-    if (recordReader != null)
-      new DrillReadableRecord(recordReader.child(name))
-    else
-      // Can throw exception instead.
-      new DrillReadableRecord(null)
   }
 
-  override def value():Option[Any] = {
-    if (recordReader == null)
-      None
-    else {
-      recordReader.readObject match {
-        case null => None
-        case v: Any => Some(v)
-      }
-    }
-  }
-
-  def writeExternal(out: ObjectOutput): Unit = {
-    out.writeObject(jsonstr)
-  }
-
-  def readExternal(in: ObjectInput): Unit = {
-    jsonstr = in.readObject().asInstanceOf[String]
-    var mapper = new ObjectMapper
-    var map  = new HashMap[String, Object]()
-    // Convert the jsonStr to a HashMap using mapper object.
-    map = mapper.readValue(jsonstr, classOf[HashMap[String, Object]])
-=======
   def writeExternal(out: ObjectOutput): Unit = {
     out.writeObject(jsonstr)
   }
@@ -264,7 +152,6 @@
     // Convert the jsonStr to a HashMap using mapper object.
     map = mapper.readValue(jsonstr, classOf[HashMap[String, Object]])
 
->>>>>>> 2d24aab8
     // After de-serializing and converting the jsonstr to a map, set the
     // recordReader to MapReaderBackend object.
     recordReader = new MapReaderBackend(map)
