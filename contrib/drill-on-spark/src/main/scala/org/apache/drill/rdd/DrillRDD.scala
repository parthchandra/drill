package org.apache.drill.rdd

import com.fasterxml.jackson.databind.ObjectMapper
import com.fasterxml.jackson.databind.jsontype.NamedType
import org.apache.drill.common.config.DrillConfig
import org.apache.drill.exec.memory.TopLevelAllocator
import org.apache.drill.exec.proto.UserProtos.QueryPlanFragments
import org.apache.drill.exec.store.spark.{SparkSubScan, RDDTableSpec}
import org.apache.drill.exec.vector.complex.impl.VectorContainerWriter
import org.apache.drill.rdd.DrillConversions._
import org.apache.drill.rdd.complex._
import org.apache.drill.rdd.complex.query.{StreamingQueryManager, ExtendedDrillClient}
import org.apache.drill.rdd.resource.{using}
import org.apache.spark.annotation.DeveloperApi
import org.apache.spark.rdd.RDD
import org.apache.spark._
import org.slf4j.LoggerFactory

import scala.collection.JavaConversions._
import scala.collection.mutable
import scala.reflect.ClassTag
import scala.util.Try


class RDDRegistry[OUT<:DrillOutgoingRowType:ClassTag] extends Iterable[(String, RDD[OUT])] with Serializable {
  private val name2rdd = mutable.Map[String, RDD[OUT]]()

  def register(name:String, rdd:RDD[OUT]): Unit = {
    name2rdd += (name.toUpperCase -> rdd)
  }

  def unregister(name:String): Unit = {
    name2rdd -= name.toUpperCase
  }

  def find(name:String): Option[RDD[OUT]] = {
    name2rdd.get(name.toUpperCase)
  }

  def iterator = name2rdd.iterator
  def names = name2rdd.keys
  def rdds = name2rdd.values
}

case class DrillContext[IN:ClassTag, OUT<:DrillOutgoingRowType:ClassTag](sql:String, registry:RDDRegistry[OUT],
                                                                         inbound:Boolean)

case class DrillPartition(index:Int, queryPlan:QueryPlanFragments) extends Partition with Serializable {
  val fragment = queryPlan.getFragments(index)
  val fragmentHandle = fragment.getHandle
  override def toString = s"index: $index - fragment handle: $fragmentHandle"
}

case class RDDDefinition(name:String, partitions:Seq[Partition])

case class SendingDrillPartition(index:Int, last:Boolean, drill: DrillPartition, parent:RDDDefinition) extends Partition with Serializable

class DrillRDD[IN:ClassTag, OUT<:DrillOutgoingRowType:ClassTag](@transient sc:SparkContext, dc:DrillContext[IN, OUT])
  extends RDD[IN](sc, Nil) {

  private val logger = LoggerFactory.getLogger(getClass)

  protected lazy val drillCtx: DrillContext[IN, OUT] = {
    val analyzer = new SqlAnalyzer(dc.sql, Set() ++ dc.registry.names)
    analyzer.analyze match {
      case names if names!=null && names.length>0 =>
        val registry = new RDDRegistry[OUT]
        for (name <- names) {
          val rdd = sc.getRegistry.find(name).getOrElse {
            throw new IllegalStateException("Unable to find RDD in registry. Should never reach here.")
          }
          registry.register(name, rdd.asInstanceOf[RDD[OUT]])
        }
        val specs = registry.map { case (n, rdd) => (n, new RDDTableSpec(n, rdd.partitions.length)) }.toMap
        val expandedSql = analyzer.expand(specs)
        DrillContext(expandedSql, registry, false)
      case _ => dc
    }
  }

  protected lazy val delegate: RDD[IN] = createDelegate(sc, drillCtx)

  override protected def getPartitions: Array[Partition] = delegate.partitions

  override protected def getDependencies: Seq[Dependency[_]] = delegate.dependencies

  @DeveloperApi
  override def compute(split: Partition, task: TaskContext): Iterator[IN] = delegate.compute(split, task)

  protected def createDelegate(sc: SparkContext, dc: DrillContext[IN, OUT]): RDD[IN] = {
    if (dc.inbound) {
      new ReceivingDrillRDD[IN, OUT](sc, dc)
    } else {
      new SendingDrillRDD[IN, OUT](sc, dc)
    }
  }
}

class SubScanSpecMapper[T](cls:Class[T]) {
  val mapper = new ObjectMapper()
  mapper.registerSubtypes(new NamedType(cls))

  def read(partition:DrillPartition):Option[T] = {
    val fragment = mapper.readTree(partition.fragment.getFragmentJson)
    val subScanNode = fragment.findParent("tableSpec")
    mapper.readValue(subScanNode.toString, cls) match {
      case null => None
      case scan:T => Some(scan)
    }
  }
}

class ReceivingDrillRDD[IN:ClassTag, OUT<:DrillOutgoingRowType:ClassTag](sc:SparkContext, dc:DrillContext[IN, OUT])
  extends RDD[IN](sc, Nil) {
  private val logger = LoggerFactory.getLogger(getClass)

  protected val recordFactory = (info:Backend) => new DrillReadableRecord(info).asInstanceOf[IN]
<<<<<<< HEAD

=======
>>>>>>> df873598

  override protected def getPartitions: Array[Partition] = {
    val client = new ExtendedDrillClient
    val partitions = client.connect()
      .flatMap(c=>c.getPlanFor(dc.sql))
      .map(p=>(0 until p.getFragmentsCount)
      .map(i=>DrillPartition(i, p)))
    client.close()
    partitions.get.toArray
  }

  @DeveloperApi
  override def compute(split: Partition, task: TaskContext): Iterator[IN] = {
    val drillPartition = split.asInstanceOf[DrillPartition]
    val config = DrillConfig.createClient()
    val allocator = new TopLevelAllocator(config)
    val manager = StreamingQueryManager[IN](allocator, recordFactory)

    Try(manager.execute(drillPartition))
      .map (it=> new InterruptibleIterator[IN](task, it))
      .get
  }
}

class SendingDrillRDD[IN:ClassTag, OUT<:DrillOutgoingRowType:ClassTag](sc:SparkContext, dc:DrillContext[IN, OUT])
  extends ReceivingDrillRDD[IN, OUT](sc, dc) {
  private val logger = LoggerFactory.getLogger(getClass)

  override protected def getPartitions: Array[Partition] = {
    val partitions = super.getPartitions.map(p => p.asInstanceOf[DrillPartition])
    val mapper = new SubScanSpecMapper(classOf[SparkSubScan.SparkSubScanSpec])
    partitions.map { partition =>
      mapper.read(partition).map { subScan =>
        val name = subScan.getTableSpec.getName
        val parentPartitions = dc.registry.find(name).map(_.partitions).getOrElse(Array[Partition]())
        SendingDrillPartition(partition.index, partition.index==partitions.length-1, partition, RDDDefinition(name, parentPartitions))
      }.getOrElse {
        throw new IllegalStateException(s"Unable to read subscan definition from drill partition: $partition")
      }
    }
  }

  override protected def getDependencies: Seq[Dependency[_]] = {
    val dependencies = new mutable.ArrayBuffer[Dependency[_]]
    var pos = 0
    for (partition <- partitions) {
      val name = partition.asInstanceOf[SendingDrillPartition].parent.name
      val parent = dc.registry.find(name).getOrElse {
        throw new IllegalStateException(s"Unable to find registered rdd $name")
      }
      //TODO: define dependencies based on assigments
      dependencies += new RangeDependency(parent, 0, pos, parent.partitions.length)
      pos += parent.partitions.length
    }
    dependencies
  }

  @DeveloperApi
  override def compute(split: Partition, context: TaskContext): Iterator[IN] = {
    val partition = split.asInstanceOf[SendingDrillPartition]
    val config = DrillConfig.createClient()
    using(new TopLevelAllocator(config)) { allocator =>
      using(new VectorUploader(partition, allocator)) { uploader =>
        val parent = dependencies(partition.index)
        for (parentPartition <- partition.parent.partitions) {
          logger.debug(s"pushing parent partition $parentPartition")
          using(ComplexRecordWriter[DrillOutgoingRowType](allocator)) { writer =>
            val results = parent.asInstanceOf[RangeDependency[OUT]].rdd.iterator(parentPartition, context)
            while (results.hasNext) {
              writer.write(results.next)
            }
            uploader.upload(writer.vector, partition.last)
          }
        }
      }
    }
    logger.debug("done pushing")
    super.compute(partition.drill, context)
  }

}<|MERGE_RESOLUTION|>--- conflicted
+++ resolved
@@ -115,10 +115,7 @@
   private val logger = LoggerFactory.getLogger(getClass)
 
   protected val recordFactory = (info:Backend) => new DrillReadableRecord(info).asInstanceOf[IN]
-<<<<<<< HEAD
-
-=======
->>>>>>> df873598
+  
 
   override protected def getPartitions: Array[Partition] = {
     val client = new ExtendedDrillClient
