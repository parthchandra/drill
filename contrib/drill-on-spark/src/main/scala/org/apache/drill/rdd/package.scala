package org.apache.drill

import org.apache.drill.rdd.complex.Backend
<<<<<<< HEAD
=======

>>>>>>> df873598

package object rdd {
  type DrillIncomingRowType = org.apache.drill.rdd.complex.ReadableRecord
  type DrillOutgoingRowType = org.apache.drill.rdd.complex.CObject
  type QueryManagerFactoryType[T] = () => org.apache.drill.rdd.complex.query.QueryManager[T]
  type RecordFactoryType[T] = (Backend) => T
<<<<<<< HEAD

=======
>>>>>>> df873598
}<|MERGE_RESOLUTION|>--- conflicted
+++ resolved
@@ -1,18 +1,10 @@
 package org.apache.drill
 
 import org.apache.drill.rdd.complex.Backend
-<<<<<<< HEAD
-=======
-
->>>>>>> df873598
 
 package object rdd {
   type DrillIncomingRowType = org.apache.drill.rdd.complex.ReadableRecord
   type DrillOutgoingRowType = org.apache.drill.rdd.complex.CObject
   type QueryManagerFactoryType[T] = () => org.apache.drill.rdd.complex.query.QueryManager[T]
   type RecordFactoryType[T] = (Backend) => T
-<<<<<<< HEAD
-
-=======
->>>>>>> df873598
 }