#ifndef DRILL_CLIENT_H
#define DRILL_CLIENT_H
#include "common.h"
#include "rpc-message.h"
#include "rpc-encoder.h"
#include "rpc-decoder.h"

namespace Drill {

struct DrillConfig {
    int m_retry_time;
    int m_reconnect_times;
};

// Wrapper of response for each request
struct ExecutionContext {
<<<<<<< HEAD
    int m_coord_id;                    	// the coordination id for each request
    bool m_failure;                     // whether it is a request failure
    int m_type; 			// type of response (QUERY_RESULT, QUERY_HANDLE) 
    google::protobuf::MessageLite* m_response  // response from the server {RpcFailure, QueryId, QueryResult}
    // exec::user::QueryResult m_result;   	// including query_id, record count and so on //
    //exec::rpc::RpcFailure m_failure;    // the failure message if we get failed
=======
    int m_coord_id;  // the coordination id for each request
    bool m_failure;  // true if RpcMode is RESPONSE_FAILURE
    int m_type;      // type of the response, could be QUERY_RESULT or QUERY_HANDLE
    google::protobuf::MessageLite*  m_response;  // the response from the server.
    // one of { exec::user::QueryResult, exec::user::exec::rpc::RpcFailure
>>>>>>> d69d57ed
};

class ClusterCoordinator {
    /// @brief connect to a quorum of zookeeper
    virtual void Connect() ;
    /// @brief refresh the cluster
    virtual void Refresh() ;
    /// @brief get an available drillbit
    virtual void GetQueryCoordinator(UserServerEndPoint& endpoint);
    /// @brief close the connection to the quorum
    virtual void Close();
};

typedef string RecordBatch;
class RecordBatchBuffer {
    std::vector<RecordBatch> m_buffer;

    /// Provide functions to iterate recordbatch, convert to list of strings and so on
};

// The interface for DrillClient
//
// - change to pure virtual function after stablizing the API
class DrillClient {

  public:

    virtual ~DrillClient() {

    }

    /// @brief Open a session to the user server endpoint coordinated by quorum
    ///
    /// It will send an initial handshake request and validate the handshake.
    /// The reconnection should also been done by
    ///
    /// @param[in]  quorum
    /// @param[out] context
    virtual void OpenSession(const ClusterCoordinator& quorum, ExecutionContext& context) {

    }


    /// @brief Directly connect to a Drill user server if we know the address
    ///
    /// It will send an initial handshake request and validate the handshake.
    ///
    /// @param[in]  quorum
    /// @param[out] context
    virtual void OpenSession(const UserServerEndPoint& endpoint, ExecutionContext& context) = 0;

    /// @brief Send Goodbye message to close the session
    virtual void CloseSession(ExecutionContext& context) {

    }

    /// @brief Prepares a SQL query and retrieve result-set meta-data from a query
    ///
    /// We anticipate two classes of queries: meta-data enquiries and bona-fide queries.
    ///
    /// @param[in]  query    The query to execute.
    /// @param[out] context  The output context generated from preparing the query.
    /// @param[out] buffer   The output buffer
    virtual void PrepareStatement(
        const string& query,
        ExecutionContext& context,
        RecordBatchBuffer& buffer) {

    }

    /// @brief Bind parameters values for a previously prepared SQL query
    ///
    /// @param[in] context  	The context of a previously prepared query. Use query id to track the prepared query statement
    /// @param[in] parameter  	The list of (key,value) pairs of parameters.
    ///							For example, could be a format like "key1:val1, key2:val2 "
    /// @param[out] context 	The output context generated from binding statement
    virtual void BindStatement(
        const ExecutionContext& in_context,
        const string& parameters,
        ExecutionContext& out_context) {

    }

    /// @brief Executes a SQL query in Apache Drill.
    ///
    /// We anticipate two classes of queries: meta-data enquiries and bona-fide queries.
    ///
    /// @param[in]  in_context  The context of a previously prepared/bind query.
    /// @param[out] out_context The output context generated from executing the query
    /// @param[out] buffer   	The output buffer.
    virtual void ExecuteStatement(
        const ExecutionContext& in_context,
        ExecutionContext& out_context,
        RecordBatchBuffer& buffer) {

    }

    /// @brief Execute a query directly
    ///
    /// add options to submit physical/logical query plan
    virtual void ExecuteStatementDirect(
        const ExecutionContext& in_ctx,
        const string& query,
        ExecutionContext& context,
        RecordBatchBuffer& buffer) {
    }

    /// @brief Cancel the query
    ///
    virtual void CancelStatement(ExecutionContext& context) {

    }

    /// @brief Clean up a statement at the conclusion by sending an Ack message to the server
    ///
    /// @question What is the expected behaviour to send an Ack before the server send all results out?
    virtual void EndStatement(ExecutionContext& context) {

    }
};


class DrillClientSync: DrillClient {
  public:
    DrillClientSync(asio::io_service& io_service):
        m_io_service(io_service), m_socket(io_service),
        m_rbuf(10240), m_wbuf(10240), m_rmsg_len(0) { }

    ~DrillClientSync() { };

    void OpenSession(const UserServerEndPoint& endpoint, ExecutionContext& context);
    void CloseSession(ExecutionContext& context) {

    }

    void PrepareStatement(
        const string& query,
        ExecutionContext& context,
        RecordBatchBuffer& buffer) {

    }

    void BindStatement(
        const ExecutionContext& in_context,
        const string& parameters,
        ExecutionContext& out_context) {

    }

    void ExecuteStatement(
        const ExecutionContext& in_context,
        ExecutionContext& out_context,
        RecordBatchBuffer& buffer) {

    }

    void ExecuteStatementDirect(const ExecutionContext& in_ctx, const exec::user::RunQuery & drill_query,
                                ExecutionContext& ctx, RecordBatchBuffer& buffer);
    void CancelStatement(ExecutionContext& context) {

    }
    void EndStatement(ExecutionContext& context);
  private:
    asio::io_service& m_io_service;
    asio::ip::tcp::socket m_socket;
    RpcEncoder m_encoder;
    RpcDecoder m_decoder;

    // TODO use boost::circular_buffer or streambuf?
    DataBuf m_rbuf; // buffer for receiving message
    DataBuf m_wbuf; // buffer for sending message
    uint32_t m_rmsg_len;
    bool m_last_chunk;

    void send_sync(OutBoundRpcMessage& msg);
    void recv_sync(InBoundRpcMessage& msg);

};
} // namespace Drill


#endif
<|MERGE_RESOLUTION|>--- conflicted
+++ resolved
@@ -1,212 +1,203 @@
-#ifndef DRILL_CLIENT_H
-#define DRILL_CLIENT_H
-#include "common.h"
-#include "rpc-message.h"
-#include "rpc-encoder.h"
-#include "rpc-decoder.h"
-
-namespace Drill {
-
-struct DrillConfig {
-    int m_retry_time;
-    int m_reconnect_times;
-};
-
-// Wrapper of response for each request
-struct ExecutionContext {
-<<<<<<< HEAD
-    int m_coord_id;                    	// the coordination id for each request
-    bool m_failure;                     // whether it is a request failure
-    int m_type; 			// type of response (QUERY_RESULT, QUERY_HANDLE) 
-    google::protobuf::MessageLite* m_response  // response from the server {RpcFailure, QueryId, QueryResult}
-    // exec::user::QueryResult m_result;   	// including query_id, record count and so on //
-    //exec::rpc::RpcFailure m_failure;    // the failure message if we get failed
-=======
-    int m_coord_id;  // the coordination id for each request
-    bool m_failure;  // true if RpcMode is RESPONSE_FAILURE
-    int m_type;      // type of the response, could be QUERY_RESULT or QUERY_HANDLE
-    google::protobuf::MessageLite*  m_response;  // the response from the server.
-    // one of { exec::user::QueryResult, exec::user::exec::rpc::RpcFailure
->>>>>>> d69d57ed
-};
-
-class ClusterCoordinator {
-    /// @brief connect to a quorum of zookeeper
-    virtual void Connect() ;
-    /// @brief refresh the cluster
-    virtual void Refresh() ;
-    /// @brief get an available drillbit
-    virtual void GetQueryCoordinator(UserServerEndPoint& endpoint);
-    /// @brief close the connection to the quorum
-    virtual void Close();
-};
-
-typedef string RecordBatch;
-class RecordBatchBuffer {
-    std::vector<RecordBatch> m_buffer;
-
-    /// Provide functions to iterate recordbatch, convert to list of strings and so on
-};
-
-// The interface for DrillClient
-//
-// - change to pure virtual function after stablizing the API
-class DrillClient {
-
-  public:
-
-    virtual ~DrillClient() {
-
-    }
-
-    /// @brief Open a session to the user server endpoint coordinated by quorum
-    ///
-    /// It will send an initial handshake request and validate the handshake.
-    /// The reconnection should also been done by
-    ///
-    /// @param[in]  quorum
-    /// @param[out] context
-    virtual void OpenSession(const ClusterCoordinator& quorum, ExecutionContext& context) {
-
-    }
-
-
-    /// @brief Directly connect to a Drill user server if we know the address
-    ///
-    /// It will send an initial handshake request and validate the handshake.
-    ///
-    /// @param[in]  quorum
-    /// @param[out] context
-    virtual void OpenSession(const UserServerEndPoint& endpoint, ExecutionContext& context) = 0;
-
-    /// @brief Send Goodbye message to close the session
-    virtual void CloseSession(ExecutionContext& context) {
-
-    }
-
-    /// @brief Prepares a SQL query and retrieve result-set meta-data from a query
-    ///
-    /// We anticipate two classes of queries: meta-data enquiries and bona-fide queries.
-    ///
-    /// @param[in]  query    The query to execute.
-    /// @param[out] context  The output context generated from preparing the query.
-    /// @param[out] buffer   The output buffer
-    virtual void PrepareStatement(
-        const string& query,
-        ExecutionContext& context,
-        RecordBatchBuffer& buffer) {
-
-    }
-
-    /// @brief Bind parameters values for a previously prepared SQL query
-    ///
-    /// @param[in] context  	The context of a previously prepared query. Use query id to track the prepared query statement
-    /// @param[in] parameter  	The list of (key,value) pairs of parameters.
-    ///							For example, could be a format like "key1:val1, key2:val2 "
-    /// @param[out] context 	The output context generated from binding statement
-    virtual void BindStatement(
-        const ExecutionContext& in_context,
-        const string& parameters,
-        ExecutionContext& out_context) {
-
-    }
-
-    /// @brief Executes a SQL query in Apache Drill.
-    ///
-    /// We anticipate two classes of queries: meta-data enquiries and bona-fide queries.
-    ///
-    /// @param[in]  in_context  The context of a previously prepared/bind query.
-    /// @param[out] out_context The output context generated from executing the query
-    /// @param[out] buffer   	The output buffer.
-    virtual void ExecuteStatement(
-        const ExecutionContext& in_context,
-        ExecutionContext& out_context,
-        RecordBatchBuffer& buffer) {
-
-    }
-
-    /// @brief Execute a query directly
-    ///
-    /// add options to submit physical/logical query plan
-    virtual void ExecuteStatementDirect(
-        const ExecutionContext& in_ctx,
-        const string& query,
-        ExecutionContext& context,
-        RecordBatchBuffer& buffer) {
-    }
-
-    /// @brief Cancel the query
-    ///
-    virtual void CancelStatement(ExecutionContext& context) {
-
-    }
-
-    /// @brief Clean up a statement at the conclusion by sending an Ack message to the server
-    ///
-    /// @question What is the expected behaviour to send an Ack before the server send all results out?
-    virtual void EndStatement(ExecutionContext& context) {
-
-    }
-};
-
-
-class DrillClientSync: DrillClient {
-  public:
-    DrillClientSync(asio::io_service& io_service):
-        m_io_service(io_service), m_socket(io_service),
-        m_rbuf(10240), m_wbuf(10240), m_rmsg_len(0) { }
-
-    ~DrillClientSync() { };
-
-    void OpenSession(const UserServerEndPoint& endpoint, ExecutionContext& context);
-    void CloseSession(ExecutionContext& context) {
-
-    }
-
-    void PrepareStatement(
-        const string& query,
-        ExecutionContext& context,
-        RecordBatchBuffer& buffer) {
-
-    }
-
-    void BindStatement(
-        const ExecutionContext& in_context,
-        const string& parameters,
-        ExecutionContext& out_context) {
-
-    }
-
-    void ExecuteStatement(
-        const ExecutionContext& in_context,
-        ExecutionContext& out_context,
-        RecordBatchBuffer& buffer) {
-
-    }
-
-    void ExecuteStatementDirect(const ExecutionContext& in_ctx, const exec::user::RunQuery & drill_query,
-                                ExecutionContext& ctx, RecordBatchBuffer& buffer);
-    void CancelStatement(ExecutionContext& context) {
-
-    }
-    void EndStatement(ExecutionContext& context);
-  private:
-    asio::io_service& m_io_service;
-    asio::ip::tcp::socket m_socket;
-    RpcEncoder m_encoder;
-    RpcDecoder m_decoder;
-
-    // TODO use boost::circular_buffer or streambuf?
-    DataBuf m_rbuf; // buffer for receiving message
-    DataBuf m_wbuf; // buffer for sending message
-    uint32_t m_rmsg_len;
-    bool m_last_chunk;
-
-    void send_sync(OutBoundRpcMessage& msg);
-    void recv_sync(InBoundRpcMessage& msg);
-
-};
-} // namespace Drill
-
-
-#endif
+#ifndef DRILL_CLIENT_H
+#define DRILL_CLIENT_H
+#include "common.h"
+#include "rpc-message.h"
+#include "rpc-encoder.h"
+#include "rpc-decoder.h"
+
+namespace Drill {
+
+struct DrillConfig {
+    int m_retry_time;
+    int m_reconnect_times;
+};
+
+// Wrapper of response for each request
+struct ExecutionContext {
+    int m_coord_id;  // the coordination id for each request
+    bool m_failure;  // true if RpcMode is RESPONSE_FAILURE
+    int m_type;      // type of the response, could be QUERY_RESULT or QUERY_HANDLE
+    google::protobuf::MessageLite*  m_response;  // the response from the server.
+    // one of { exec::user::QueryResult, exec::user::exec::rpc::RpcFailure
+};
+
+class ClusterCoordinator {
+    /// @brief connect to a quorum of zookeeper
+    virtual void Connect() ;
+    /// @brief refresh the cluster
+    virtual void Refresh() ;
+    /// @brief get an available drillbit
+    virtual void GetQueryCoordinator(UserServerEndPoint& endpoint);
+    /// @brief close the connection to the quorum
+    virtual void Close();
+};
+
+typedef string RecordBatch;
+class RecordBatchBuffer {
+    std::vector<RecordBatch> m_buffer;
+
+    /// Provide functions to iterate recordbatch, convert to list of strings and so on
+};
+
+// The interface for DrillClient
+//
+// - change to pure virtual function after stablizing the API
+class DrillClient {
+
+  public:
+
+    virtual ~DrillClient() {
+
+    }
+
+    /// @brief Open a session to the user server endpoint coordinated by quorum
+    ///
+    /// It will send an initial handshake request and validate the handshake.
+    /// The reconnection should also been done by
+    ///
+    /// @param[in]  quorum
+    /// @param[out] context
+    virtual void OpenSession(const ClusterCoordinator& quorum, ExecutionContext& context) {
+
+    }
+
+
+    /// @brief Directly connect to a Drill user server if we know the address
+    ///
+    /// It will send an initial handshake request and validate the handshake.
+    ///
+    /// @param[in]  quorum
+    /// @param[out] context
+    virtual void OpenSession(const UserServerEndPoint& endpoint, ExecutionContext& context) = 0;
+
+    /// @brief Send Goodbye message to close the session
+    virtual void CloseSession(ExecutionContext& context) {
+
+    }
+
+    /// @brief Prepares a SQL query and retrieve result-set meta-data from a query
+    ///
+    /// We anticipate two classes of queries: meta-data enquiries and bona-fide queries.
+    ///
+    /// @param[in]  query    The query to execute.
+    /// @param[out] context  The output context generated from preparing the query.
+    /// @param[out] buffer   The output buffer
+    virtual void PrepareStatement(
+        const string& query,
+        ExecutionContext& context,
+        RecordBatchBuffer& buffer) {
+
+    }
+
+    /// @brief Bind parameters values for a previously prepared SQL query
+    ///
+    /// @param[in] context  	The context of a previously prepared query. Use query id to track the prepared query statement
+    /// @param[in] parameter  	The list of (key,value) pairs of parameters.
+    ///							For example, could be a format like "key1:val1, key2:val2 "
+    /// @param[out] context 	The output context generated from binding statement
+    virtual void BindStatement(
+        const ExecutionContext& in_context,
+        const string& parameters,
+        ExecutionContext& out_context) {
+
+    }
+
+    /// @brief Executes a SQL query in Apache Drill.
+    ///
+    /// We anticipate two classes of queries: meta-data enquiries and bona-fide queries.
+    ///
+    /// @param[in]  in_context  The context of a previously prepared/bind query.
+    /// @param[out] out_context The output context generated from executing the query
+    /// @param[out] buffer   	The output buffer.
+    virtual void ExecuteStatement(
+        const ExecutionContext& in_context,
+        ExecutionContext& out_context,
+        RecordBatchBuffer& buffer) {
+
+    }
+
+    /// @brief Execute a query directly
+    ///
+    /// add options to submit physical/logical query plan
+    virtual void ExecuteStatementDirect(
+        const ExecutionContext& in_ctx,
+        const string& query,
+        ExecutionContext& context,
+        RecordBatchBuffer& buffer) {
+    }
+
+    /// @brief Cancel the query
+    ///
+    virtual void CancelStatement(ExecutionContext& context) {
+
+    }
+
+    /// @brief Clean up a statement at the conclusion by sending an Ack message to the server
+    ///
+    /// @question What is the expected behaviour to send an Ack before the server send all results out?
+    virtual void EndStatement(ExecutionContext& context) {
+
+    }
+};
+
+
+class DrillClientSync: DrillClient {
+  public:
+    DrillClientSync(asio::io_service& io_service):
+        m_io_service(io_service), m_socket(io_service),
+        m_rbuf(10240), m_wbuf(10240), m_rmsg_len(0) { }
+
+    ~DrillClientSync() { };
+
+    void OpenSession(const UserServerEndPoint& endpoint, ExecutionContext& context);
+    void CloseSession(ExecutionContext& context) {
+
+    }
+
+    void PrepareStatement(
+        const string& query,
+        ExecutionContext& context,
+        RecordBatchBuffer& buffer) {
+
+    }
+
+    void BindStatement(
+        const ExecutionContext& in_context,
+        const string& parameters,
+        ExecutionContext& out_context) {
+
+    }
+
+    void ExecuteStatement(
+        const ExecutionContext& in_context,
+        ExecutionContext& out_context,
+        RecordBatchBuffer& buffer) {
+
+    }
+
+    void ExecuteStatementDirect(const ExecutionContext& in_ctx, const exec::user::RunQuery & drill_query,
+                                ExecutionContext& ctx, RecordBatchBuffer& buffer);
+    void CancelStatement(ExecutionContext& context) {
+
+    }
+    void EndStatement(ExecutionContext& context);
+  private:
+    asio::io_service& m_io_service;
+    asio::ip::tcp::socket m_socket;
+    RpcEncoder m_encoder;
+    RpcDecoder m_decoder;
+
+    // TODO use boost::circular_buffer or streambuf?
+    DataBuf m_rbuf; // buffer for receiving message
+    DataBuf m_wbuf; // buffer for sending message
+    uint32_t m_rmsg_len;
+    bool m_last_chunk;
+
+    void send_sync(OutBoundRpcMessage& msg);
+    void recv_sync(InBoundRpcMessage& msg);
+
+};
+} // namespace Drill
+
+
+#endif