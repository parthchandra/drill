/**
 * Licensed to the Apache Software Foundation (ASF) under one
 * or more contributor license agreements.  See the NOTICE file
 * distributed with this work for additional information
 * regarding copyright ownership.  The ASF licenses this file
 * to you under the Apache License, Version 2.0 (the
 * "License"); you may not use this file except in compliance
 * with the License.  You may obtain a copy of the License at
 *
 * http://www.apache.org/licenses/LICENSE-2.0
 *
 * Unless required by applicable law or agreed to in writing, software
 * distributed under the License is distributed on an "AS IS" BASIS,
 * WITHOUT WARRANTIES OR CONDITIONS OF ANY KIND, either express or implied.
 * See the License for the specific language governing permissions and
 * limitations under the License.
 */
package com.mapr.drill.maprdb.tests.json;

import static com.mapr.drill.maprdb.tests.MaprDBTestsSuite.INDEX_FLUSH_TIMEOUT;

import org.apache.drill.PlanTestBase;
import org.junit.AfterClass;
import org.junit.BeforeClass;
import org.junit.Test;
import org.junit.experimental.categories.Category;

import com.mapr.db.Table;
import com.mapr.db.impl.MapRDBImpl;
import com.mapr.db.tests.utils.DBTests;
import com.mapr.tests.annotations.ClusterTest;

@Category(ClusterTest.class)
public class TestQueryWithIndex extends BaseJsonTest {

  private static final String TMP_TABLE_WITH_INDEX = "drill_test_table_with_index";

  private static boolean tableCreated = false;
  private static String tablePath;

  @BeforeClass
  public static void setup_TestQueryWithIndex() throws Exception {
    try (Table table = DBTests.createOrReplaceTable(TMP_TABLE_WITH_INDEX)) {
      tableCreated = true;
      tablePath = table.getPath().toUri().getPath();

      DBTests.createIndex(TMP_TABLE_WITH_INDEX, "testindex", new String[] {"name.last"}, new String[] {"age"});
      DBTests.admin().getTableIndexes(table.getPath(), true);

      // insert data
      table.insertOrReplace(MapRDBImpl.newDocument("{\"_id\":\"user001\", \"age\":43, \"name\": {\"first\":\"Sam\", \"last\":\"Harris\"}}"));
      table.insertOrReplace(MapRDBImpl.newDocument("{\"_id\":\"user002\", \"age\":12, \"name\": {\"first\":\"Leon\", \"last\":\"Russel\"}}"));
      table.insertOrReplace(MapRDBImpl.newDocument("{\"_id\":\"user003\", \"age\":87, \"name\": {\"first\":\"David\", \"last\":\"Bowie\"}}"));
      table.insertOrReplace(MapRDBImpl.newDocument("{\"_id\":\"user004\", \"age\":56, \"name\": {\"first\":\"Bob\", \"last\":\"Dylan\"}}"));
      table.insertOrReplace(MapRDBImpl.newDocument("{\"_id\":\"user005\", \"age\":54, \"name\": {\"first\":\"David\", \"last\":\"Ackert\"}}"));
      table.flush();

      DBTests.waitForRowCount(table.getPath(), 5, INDEX_FLUSH_TIMEOUT);
      DBTests.waitForIndexFlush(table.getPath(), INDEX_FLUSH_TIMEOUT);
    }
  }

  @AfterClass
  public static void cleanup_TestEncodedFieldPaths() throws Exception {
    if (tableCreated) {
      DBTests.deleteTables(TMP_TABLE_WITH_INDEX);
    }
  }

  @Test
  public void testSelectWithIndex() throws Exception {
    test("ALTER SESSION SET `planner.disable_full_table_scan` = true");

    final String sql = String.format(
          "SELECT\n"
        + "  _id, t.name.last\n"
        + "FROM\n"
<<<<<<< HEAD
        + "  hbase.`drill_test_table_with_index` t\n"
        + "WHERE t.name.last = 'Harris2345'";
=======
        + "  hbase.root.`%s` t\n"
        + "WHERE t.name.last = 'Russel'",
        tablePath);

>>>>>>> d5dbcf1e
    runSQLAndVerifyCount(sql, 1);

    // plan test
    final String[] expectedPlan = {"indexName=testindex"};
    final String[] excludedPlan = {};

    PlanTestBase.testPlanMatchingPatterns(sql, expectedPlan, excludedPlan);
  }

  @Test
  public void testSelectWithHashedIndex() throws Exception {
    final String sql = "SELECT\n"
        + "  _id, t.name.last\n"
        + "FROM\n"
        + "  hbase.`drill_test_table_with_hashed_index` t\n"
        + "WHERE t.name.last = 'Harris2345'";
    runSQLAndVerifyCount(sql, 1);

    // plan test
    final String[] expectedPlan = {"indexName=testhashedindex"};
    final String[] excludedPlan = {};

    PlanTestBase.testPlanMatchingPatterns(sql, expectedPlan, excludedPlan);
  }
}<|MERGE_RESOLUTION|>--- conflicted
+++ resolved
@@ -35,8 +35,12 @@
 
   private static final String TMP_TABLE_WITH_INDEX = "drill_test_table_with_index";
 
+  private static final String TMP_TABLE_WITH_HASHED_INDEX = "drill_test_table_with_hashed_index";
+
   private static boolean tableCreated = false;
+  private static boolean hashedIndexTableCreated = false;
   private static String tablePath;
+  private static String hashedIndexTablePath;
 
   @BeforeClass
   public static void setup_TestQueryWithIndex() throws Exception {
@@ -58,12 +62,34 @@
       DBTests.waitForRowCount(table.getPath(), 5, INDEX_FLUSH_TIMEOUT);
       DBTests.waitForIndexFlush(table.getPath(), INDEX_FLUSH_TIMEOUT);
     }
+
+    try (Table table = DBTests.createOrReplaceTable(TMP_TABLE_WITH_HASHED_INDEX)) {
+      hashedIndexTableCreated = true;
+      hashedIndexTablePath = table.getPath().toUri().getPath();
+      DBTests.createIndex(TMP_TABLE_WITH_HASHED_INDEX, "testhashedindex", new String[] {"name.last"}, new String[] {"age"}, true, 5);
+      DBTests.admin().getTableIndexes(table.getPath(), true);
+
+      // insert data
+      table.insertOrReplace(MapRDBImpl.newDocument("{\"_id\":\"user001\", \"age\":43, \"name\": {\"first\":\"Sam\", \"last\":\"Harris\"}}"));
+      table.insertOrReplace(MapRDBImpl.newDocument("{\"_id\":\"user002\", \"age\":12, \"name\": {\"first\":\"Leon\", \"last\":\"Russel\"}}"));
+      table.insertOrReplace(MapRDBImpl.newDocument("{\"_id\":\"user003\", \"age\":87, \"name\": {\"first\":\"David\", \"last\":\"Bowie\"}}"));
+      table.insertOrReplace(MapRDBImpl.newDocument("{\"_id\":\"user004\", \"age\":56, \"name\": {\"first\":\"Bob\", \"last\":\"Dylan\"}}"));
+      table.insertOrReplace(MapRDBImpl.newDocument("{\"_id\":\"user005\", \"age\":54, \"name\": {\"first\":\"David\", \"last\":\"Ackert\"}}"));
+      table.flush();
+
+      DBTests.waitForRowCount(table.getPath(), 5, INDEX_FLUSH_TIMEOUT);
+      DBTests.waitForIndexFlush(table.getPath(), INDEX_FLUSH_TIMEOUT);
+    }
   }
 
   @AfterClass
-  public static void cleanup_TestEncodedFieldPaths() throws Exception {
+  public static void cleanup_TestQueryWithIndex() throws Exception {
     if (tableCreated) {
       DBTests.deleteTables(TMP_TABLE_WITH_INDEX);
+    }
+
+    if (hashedIndexTableCreated) {
+      DBTests.deleteTables(TMP_TABLE_WITH_HASHED_INDEX);
     }
   }
 
@@ -75,15 +101,10 @@
           "SELECT\n"
         + "  _id, t.name.last\n"
         + "FROM\n"
-<<<<<<< HEAD
-        + "  hbase.`drill_test_table_with_index` t\n"
-        + "WHERE t.name.last = 'Harris2345'";
-=======
         + "  hbase.root.`%s` t\n"
         + "WHERE t.name.last = 'Russel'",
         tablePath);
 
->>>>>>> d5dbcf1e
     runSQLAndVerifyCount(sql, 1);
 
     // plan test
@@ -95,11 +116,16 @@
 
   @Test
   public void testSelectWithHashedIndex() throws Exception {
-    final String sql = "SELECT\n"
+    test("ALTER SESSION SET `planner.disable_full_table_scan` = true");
+
+    final String sql = String.format(
+          "SELECT\n"
         + "  _id, t.name.last\n"
         + "FROM\n"
-        + "  hbase.`drill_test_table_with_hashed_index` t\n"
-        + "WHERE t.name.last = 'Harris2345'";
+        + "  hbase.root.`%s` t\n"
+        + "WHERE t.name.last = 'Russel'",
+        hashedIndexTablePath);
+
     runSQLAndVerifyCount(sql, 1);
 
     // plan test
